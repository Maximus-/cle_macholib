#!/usr/bin/env python

import os
import logging
import shutil
import subprocess
import struct
import re
from collections import OrderedDict

from .errors import CLEError, CLEOperationError, CLEFileNotFoundError, CLECompatibilityError
from .memory import Clemory
from .tls import TLSObj

__all__ = ('Loader',)

l = logging.getLogger("cle.loader")

class Loader(object):
    """ CLE ELF loader
    The loader loads all the objects and exports an abstraction of the memory of
    the process. What you see here is an address space with loaded and rebased
    binaries.

    Class variables:
       memory             The loaded, rebased, and relocated memory of the program
       main_bin           The object representing the main binary (i.e., the executable)
       shared_objects     A dictionary mapping loaded library names to the objects representing them
       all_objects        A list containing representations of all the different objects loaded
       requested_objects  A set containing the names of all the different shared libraries that were marked as a dependancy by somebody
       tls_object         An object dealing with the region of memory allocated for thread-local storage

    When reference is made to a dictionary of options, it require a dictionary with zero or more of the following keys:
        backend             "elf", "pe", "ida", "blob": which loader backend to use
        custom_arch         The archinfo.Arch object to use for the binary
        custom_base_addr    The address to rebase the object at
        custom_entry_point  The entry point to use for the object
        ???                 More, defined on a per-backend basis
    """

    def __init__(self, main_binary, auto_load_libs=True,
                 force_load_libs=None, skip_libs=None,
                 main_opts=None, lib_opts=None, custom_ld_path=None,
                 ignore_import_version_numbers=True, rebase_granularity=0x1000000,
                 except_missing_libs=False, gdb_map=None):
        """
        @param main_binary      The path to the main binary you're loading
        @param auto_load_libs   Whether to automatically load shared libraries that
                                loaded objects depend on
        @param force_load_libs  A list of libraries to load regardless of if they're
                                required by a loaded object
        @param skip_libs        A list of libraries to never load, even if they're
                                required by a loaded object
        @param main_opts        A dictionary of options to be used loading the
                                main binary
        @param lib_opts         A dictionary mapping library names to the dictionaries
                                of options to be used when loading them
        @param custom_ld_path   A list of paths in which we can search for shared libraries
        @param ignore_import_version_numbers
                                Whether libraries with different version numbers in the
                                filename will be considered equivilant, for example
                                libc.so.6 and libc.so.0
        @param rebase_granularity
                                The alignment to use for rebasing shared objects
        @param except_missing_libs
                                Throw an exception when a shared library can't be found
        """

        self._main_binary_path = os.path.realpath(str(main_binary))
        self._auto_load_libs = auto_load_libs
        self._unsatisfied_deps = [] if force_load_libs is None else force_load_libs
        self._satisfied_deps = set([] if skip_libs is None else skip_libs)
        self._main_opts = {} if main_opts is None else main_opts
        self._lib_opts = {} if lib_opts is None else lib_opts
        self._custom_ld_path = [] if custom_ld_path is None else custom_ld_path
        self._ignore_import_version_numbers = ignore_import_version_numbers
        self._rebase_granularity = rebase_granularity
        self._except_missing_libs = except_missing_libs
        self._relocated_objects = set()

        self.memory = None
        self.main_bin = None
        self.shared_objects = {}
        self.all_objects = []
        self.requested_objects = set()
        self.tls_object = None

        if gdb_map is not None:
           gdb_lib_opts = self._gdb_load_options(gdb_map)
           self._lib_opts = self._merge_opts(gdb_lib_opts, self._lib_opts)

        self._load_main_binary()
        self._load_dependencies()
        self._load_tls()
        self._perform_reloc(self.main_bin)
        self._finalize_tls()

    def __repr__(self):
        return '<Loaded %s, maps [%#x:%#x]>' % (os.path.basename(self._main_binary_path), self.min_addr(), self.max_addr())

    def get_initializers(self):
        '''
         Return a list of all the initializers that should be run before execution reaches
         the entry point, in the order they should be run.
        '''
        return sum(map(lambda x: x.get_initializers(), self.all_objects), [])

    def get_finalizers(self):
        '''
         Return a list of all the finalizers that should be run before the program exits.
         I'm not sure what order they should be run in.
        '''
        return sum(map(lambda x: x.get_initializers(), self.all_objects), [])

    @property
    def linux_loader_object(self):
        for obj in self.all_objects:
            if obj.provides is None:
                continue
            if self._is_linux_loader_name(obj.provides) is True:
                return obj
        return None

    def _is_linux_loader_name(self, name):
        """
        ld can have different names such as ld-2.19.so or ld-linux-x86-64.so.2
        depending on symlinks and whatnot.
        This determines if @name is a suitable candidate for ld.
        """
        if 'ld.so' in name or 'ld64.so' in name or 'ld-linux' in name:
            return True
        else:
            return False

    def _load_main_binary(self):
        self.main_bin = self.load_object(self._main_binary_path, self._main_opts, is_main_bin=True)
        self.memory = Clemory(self.main_bin.arch, root=True)
        base_addr = self._main_opts.get('custom_base_addr', None)
        if base_addr is None and self.main_bin.requested_base is not None:
            base_addr = self.main_bin.requested_base
        if base_addr is None and self.main_bin.pic:
            base_addr = 0x400000
        if base_addr is None:
            base_addr = 0
        self.add_object(self.main_bin, base_addr)

    def _load_dependencies(self):
        while len(self._unsatisfied_deps) > 0:
            dep = self._unsatisfied_deps.pop(0)
            if os.path.basename(dep) in self._satisfied_deps:
                continue
            if self._ignore_import_version_numbers and dep.strip('.0123456789') in self._satisfied_deps:
                continue
            for path in self._possible_paths(dep):
                libname = os.path.basename(path)
                options = self._lib_opts.get(libname, {})
                try:
                    obj = self.load_object(path, options, compatible_with=self.main_bin)
                    break
                except (CLECompatibilityError, CLEFileNotFoundError):
                    continue
            else:
                if self._except_missing_libs:
                    raise CLEFileNotFoundError("Could not find shared library: %s" % dep)
                continue

            base_addr = options.get('custom_base_addr', None)
            self.add_object(obj, base_addr)
            self.shared_objects[obj.provides] = obj

    @staticmethod
    def load_object(path, options=None, compatible_with=None, is_main_bin=False):
        # Try to find the filetype of the object. Also detect if you were given a bad filepath
        try:
            filetype = Loader.identify_object(path)
        except OSError:
            raise CLEFileNotFoundError('File %s does not exist!' % path)

        # Verify that that filetype is acceptable
        if compatible_with is not None and filetype != compatible_with.filetype:
            raise CLECompatibilityError('File %s is not compatible with %s' % (path, compatible_with))

        # Check if the user specified a backend as...
        backend_option = options.get('backend', None)
        if isinstance(backend_option, type) and issubclass(backend_option, AbsObj):
            # ...an actual backend class
            backends = [backend_option]
        elif backend_option in BACKENDS:
            # ...the name of a backend class
            backends = [BACKENDS[backend_option]]
        elif isinstance(backend_option, (list, tuple)):
            # ...a list of backends containing either names or classes
            backends = []
            for backend_option_item in backend_option:
                if isinstance(backend_option_item, type) and issubclass(backend_option_item, AbsObj):
                    backends.append(backend_option_item)
                elif backend_option_item in BACKENDS:
                    backends.append(BACKENDS[backend_option_item])
                else:
                    raise CLEError('Invalid backend: %s' % backend_option_item)
        elif backend_option is None:
            backends = BACKENDS.values()
        else:
            raise CLEError('Invalid backend: %s' % backend_option)

        backends = filter(lambda x: filetype in x.supported_filetypes, backends)
        if len(backends) == 0:
            raise CLECompatibilityError('No compatible backends specified for filetype %s (file %s)' % (filetype, path))

        for backend in backends:
            try:
                loaded = backend(path, compatible_with=compatible_with, filetype=filetype, is_main_bin=is_main_bin, **options)
                return loaded
            except CLECompatibilityError:
                raise
            except CLEError:
                l.exception("Loading error when loading %s with backend %s", path, backend.__name__)
        raise CLEError("All backends failed loading %s!" % path)

    @staticmethod
    def identify_object(path):
        '''
         Returns the filetype of the file at path. Will be one of the strings
         in {'elf', 'pe', 'mach-o', 'unknown'}
        '''
        identstring = open(path, 'rb').read(0x1000)
        if identstring.startswith('\x7fELF'):
            return 'elf'
        elif identstring.startswith('MZ') and len(identstring) > 0x40:
            peptr = struct.unpack('I', identstring[0x3c:0x40])[0]
            if peptr < len(identstring) and identstring[peptr:peptr+4] == 'PE\0\0':
                return 'pe'
        elif identstring.startswith('\xfe\xed\xfa\xce') or \
             identstring.startswith('\xfe\xed\xfa\xcf') or \
             identstring.startswith('\xce\xfa\xed\xfe') or \
             identstring.startswith('\xcf\xfa\xed\xfe'):
            return 'mach-o'
        elif identstring.startswith('\x7fCGC'):
            return 'cgc'
        return 'unknown'

    def add_object(self, obj, base_addr=None):
        '''
         Add object obj to the memory map, rebased at base_addr.
         If base_addr is None CLE will pick a safe one.
         Registers all its dependencies.
        '''

        if self._auto_load_libs:
            self._unsatisfied_deps += obj.deps
        self.requested_objects.update(obj.deps)

        if obj.provides is not None:
            self._satisfied_deps.add(obj.provides)
            if self._ignore_import_version_numbers:
                self._satisfied_deps.add(obj.provides.strip('.0123456789'))

        self.all_objects.append(obj)

        if base_addr is None:
            if obj.requested_base is not None and self.addr_belongs_to_object(obj.requested_base) is None:
                base_addr = obj.requested_base
            else:
                base_addr = self._get_safe_rebase_addr()

        l.info("[Rebasing %s @%#x]", os.path.basename(obj.binary), base_addr)
        self.memory.add_backer(base_addr, obj.memory)
        obj.rebase_addr = base_addr

    def _possible_paths(self, path):
        if os.path.exists(path): yield path
        dirs = []                   # if we say dirs = blah, we modify the original
        dirs += self._custom_ld_path
        dirs += [os.path.dirname(self._main_binary_path)]
        dirs += self.main_bin.arch.library_search_path()
        for libdir in dirs:
            fullpath = os.path.realpath(os.path.join(libdir, path))
            if os.path.exists(fullpath): yield fullpath
            if self._ignore_import_version_numbers:
                try:
                    for libname in os.listdir(libdir):
                        if libname.strip('.0123456789') == path.strip('.0123456789'):
                            yield os.path.realpath(os.path.join(libdir, libname))
                except OSError: pass

    def _perform_reloc(self, obj):
        if obj.binary in self._relocated_objects:
            return
        self._relocated_objects.add(obj.binary)

        for dep_name in obj.deps:
            if dep_name not in self.shared_objects:
                continue
            dep_obj = self.shared_objects[dep_name]
            self._perform_reloc(dep_obj)

        if isinstance(obj, IDABin):
            pass
        elif isinstance(obj, (MetaELF, PE)):
            for reloc in obj.relocs:
                reloc.relocate(self.all_objects)

    def _get_safe_rebase_addr(self):
        """
        Get a "safe" rebase addr, i.e., that won't overlap with already loaded stuff.
        This is used as a fallback when we cannot use LD to tell use where to load
        a binary object. It is also a workaround to IDA crashes when we try to
        rebase binaries at too high addresses.
        """
        granularity = self._rebase_granularity
        return self.max_addr() + (granularity - self.max_addr() % granularity)

    def _load_tls(self):
        '''
         Set up an object to store TLS data in
        '''
        modules = []
        for obj in self.all_objects:
            if not isinstance(obj, MetaELF):
                continue
            if not obj.tls_used:
                continue
            modules.append(obj)
        if len(modules) == 0:
            return
        self.tls_object = TLSObj(modules)
        self.add_object(self.tls_object)

    def _finalize_tls(self):
        '''
         Lay out the TLS initialization images into memory
        '''
        if self.tls_object is not None:
            self.tls_object.finalize()

    def addr_belongs_to_object(self, addr):
        for obj in self.all_objects:
            if not (addr >= obj.get_min_addr() and addr < obj.get_max_addr()):
                continue

            if isinstance(obj.memory, str):
                return obj

            elif isinstance(obj.memory, Clemory):
                if addr - obj.rebase_addr in obj.memory:
                    return obj

            else:
                raise CLEError('Unsupported memory type %s' % type(obj.memory))

        return None

    def max_addr(self):
        """ The maximum address loaded as part of any loaded object
        (i.e., the whole address space)
        """
        return max(map(lambda x: x.get_max_addr(), self.all_objects))

    def min_addr(self):
        """ The minimum address loaded as part of any loaded object
        i.e., the whole address space)
        """
        return min(map(lambda x: x.get_min_addr(), self.all_objects))

    # Search functions

    def find_symbol_name(self, addr):
        """ Return the name of the function starting at addr.
        """
        for so in self.all_objects:
            if addr - so.rebase_addr in so.symbols_by_addr:
                return so.symbols_by_addr[addr - so.rebase_addr].name
        return None

    def find_plt_stub_name(self, addr):
        """ Return the name of the PLT stub starting at addr.
        """
        for so in self.all_objects:
            if isinstance(so, MetaELF):
                if addr in so.reverse_plt:
                    return so.reverse_plt[addr]
        return None

    def find_module_name(self, addr):
        for o in self.all_objects:
            # The Elf class only works with static non-relocated addresses
            if o.contains_addr(addr - o.rebase_addr):
                return os.path.basename(o.binary)

    def find_symbol_got_entry(self, symbol):
        """ Look for the address of a GOT entry for symbol @symbol.
        If found, return the address, otherwise, return None
        """
        if isinstance(self.main_bin, IDABin):
            if symbol in self.main_bin.imports:
                return self.main_bin.imports[symbol]
        elif isinstance(self.main_bin, ELF):
            if symbol in self.main_bin.jmprel:
                return self.main_bin.jmprel[symbol].addr

    def _ld_so_addr(self):
        """ Use LD_AUDIT to find object dependencies and relocation addresses"""

        qemu = 'qemu-%s' % self.main_bin.arch.qemu_name
        env_p = os.getenv("VIRTUAL_ENV", "/")
        bin_p = os.path.join(env_p, "local/lib", self.main_bin.arch.name.lower())

        # Our LD_AUDIT shared object
        ld_audit_obj = os.path.join(bin_p, "cle_ld_audit.so")

        #LD_LIBRARY_PATH
        ld_path = os.getenv("LD_LIBRARY_PATH")
        if ld_path == None:
            ld_path = bin_p
        else:
            ld_path = ld_path + ":" + bin_p

        cross_libs = self.main_bin.arch.lib_paths
        if self.main_bin.arch.name in ('AMD64', 'X86'):
            ld_libs = self.main_bin.arch.lib_paths
        elif self.main_bin.arch.name == 'PPC64':
            ld_libs = map(lambda x: x + 'lib64/', self.main_bin.arch.lib_paths)
        else:
            ld_libs = map(lambda x: x + 'lib/', self.main_bin.arch.lib_paths)
        ld_libs = ':'.join(ld_libs)
        ld_path = ld_path + ":" + ld_libs

        # Make LD look for custom libraries in the right place
        if self._custom_ld_path is not None:
            ld_path = self._custom_ld_path + ":" + ld_path

        var = "LD_LIBRARY_PATH=%s,LD_AUDIT=%s,LD_BIND_NOW=yes" % (ld_path, ld_audit_obj)

        # Let's work on a copy of the binary
        binary = self._binary_screwup_copy(self._main_binary_path)

        #LD_AUDIT's output
        log = "./ld_audit.out"

        cmd = [qemu, "-strace", "-L", cross_libs, "-E", var, binary]
        s = subprocess.Popen(cmd, stdout=subprocess.PIPE,
                             stderr=subprocess.PIPE)

        # Check stderr for library loading issues
        err = s.stderr.readlines()
        msg = "cannot open shared object file"

        deps = self.main_bin.deps

        for dep in deps:
            for str_e in err:
                if dep in str_e and msg in str_e:
                    l.error("LD could not find dependency %s.", dep)
                    l.error("GNU LD will stop looking for libraries to load if "
                            "it doesn't find one of them.")
                    #self.ld_missing_libs.append(dep)
                    break

        s.communicate()

        # Our LD_AUDIT library is supposed to generate a log file.
        # If not we're in trouble
        if os.path.exists(log):
            libs = {}
            f = open(log, 'r')
            for i in f.readlines():
                lib = i.split(",")
                if lib[0] == "LIB":
                    libs[lib[1]] = int(lib[2].strip(), 16)
            f.close()
            l.debug("---")
            for o, a in libs.iteritems():
                l.debug(" -> Dependency: %s @ 0x%x)", o, a)

            l.debug("---")
            os.remove(log)
            return libs

        else:

            l.error("Could not find library dependencies using ld."
                    " The log file '%s' does not exist, did qemu fail ? Try to run "
                    "`%s` manually to check", log, " ".join(cmd))
            raise CLEOperationError("Could not find library dependencies using ld.")

    def _binary_screwup_copy(self, path):
        """
        When LD_AUDIT cannot load CLE's auditing library, it unfortunately falls
        back to executing the target, which we don't want ! This is a problem
        specific to GNU LD, we can't fix this.

        This is a simple hack to work around it: set the address of the entry
        point to 0 in the program header
        This will cause the main binary to segfault if executed.
        """

        # Let's work on a copy of the main binary
        copy = self._make_tmp_copy(path, suffix=".screwed")
        f = open(copy, 'r+b')

        # Looking at elf.h, we can see that the the entry point's
        # definition is always at the same place for all architectures.
        off = 0x18
        f.seek(off)
        count = self.main_bin.arch.bits / 8

        # Set the entry point to address 0
        screw_char = "\x00"
        screw = screw_char * count
        f.write(screw)
        f.close()
        return copy

    @staticmethod
    def _make_tmp_copy(path, suffix=None):
        """ Makes a copy of obj into CLE's tmp directory """
        if not os.path.exists('/tmp/cle'):
            os.mkdir('/tmp/cle')
        if os.path.exists(path):
            bn = os.urandom(5).encode('hex')
            if suffix is not None:
                bn += suffix
            dest = os.path.join('/tmp/cle', bn)
            l.info("\t -> copy obj %s to %s", path, dest)
            shutil.copy(path, dest)
        else:
            raise CLEFileNotFoundError("File %s does not exist :(. Please check that the"
                                       " path is correct" % path)
        return dest

    def _parse_gdb_map(self, gdb_map):
        """
        Parser for gdb's `info proc mappings`
        """
        if os.path.exists(gdb_map):
            data = open(gdb_map, 'rb').readlines()
            gmap = []
<<<<<<< HEAD
            for l in data:
                nl = re.split(" *", l)
                # Get rid of title line
                if len(nl) < 5 or nl[1] == 'Start':
=======
            for i, line in enumerate(data):
                line_items = line.split()
                if len(line_items) < 5:
>>>>>>> 2da8315d
                    continue
                elif len(line_items) > 5:
                    l.warning('Line %d of %s is malformed', i + 1, gdb_map)
                    continue
                start_addr, end_addr, size, offset, objfile = line_items
                d = {
<<<<<<< HEAD
                    "start_addr": int(nl[1],16),
                    "end_addr" : int(nl[2],16),
                    "size" : int(nl[3], 16),
                    "offset": int(nl[4], 16),
                    "objfile": nl[5].strip()
=======
                        "start_addr": int(start_addr, 16),
                        "end_addr" : int(end_addr, 16),
                        "size" : int(size, 16),
                        "offset": int(offset, 16),
                        "objfile": os.path.basename(objfile).strip()
>>>>>>> 2da8315d
                    }
                gmap.append(d)
            return gmap

    def _gdb_load_options(self, gdb_map_path):
        """
        Generate library options from a gdb proc mapping.
        """
        lib_opts = {}
        gdb_map = self._parse_gdb_map(gdb_map_path)

        # Find lib names
        lst = set(map(lambda x: x['objfile'], gdb_map))
<<<<<<< HEAD
        libpaths = [n for n in lst if ".so" in n]

        # Find base addr for each lib (each lib is mapped to several segments,
        # we take the segment that is loaded at the smallest address).
        for l in libpaths:
            soname = self._get_soname(l) if self._get_soname(l) is not None else os.path.basename(l)
            addrs = set([e["start_addr"] for e in gdb_map if e["objfile"] == l])
            if len(addrs) == 0:
                continue
            addr = min(addrs)

            lib_opts[soname] = {"custom_base_addr":addr}
=======
        libnames = filter(lambda n: '.so' in n, lst)

        # Find base addr for each lib (each lib is mapped to several segments,
        # we take the segment that is loaded at the smallest address).
        for l in libnames:
            addr = min(e["start_addr"] for e in gdb_map if e["objfile"] == l)
            lib_opts[l] = {"custom_base_addr": addr}
>>>>>>> 2da8315d
        return lib_opts

    def _get_soname(self, path):
        if os.path.exists(path):
            e = ELF(path)
            return e.provides

    def _merge_opts(self, opts, dest):
        """
        Return a new dict corresponding to merging @opts into @dest.
        This makes sure we don't override previous options.
        """
        for k,v in opts.iteritems():
            if k in dest and v in dest[k]:
                raise CLEError("%s/%s is overriden by gdb's" % (k,v))
        return dict(opts.items() + dest.items())

from .absobj import AbsObj
from .elf import ELF
from .metaelf import MetaELF
from .pe import PE
from .idabin import IDABin
from .blob import Blob
from .cgc import CGC
from .backedcgc import BackedCGC

BACKENDS = OrderedDict((
    ('elf', ELF),
    ('pe', PE),
    ('cgc', CGC),
    ('backedcgc', BackedCGC),
    ('ida', IDABin),
    ('blob', Blob)
))
<|MERGE_RESOLUTION|>--- conflicted
+++ resolved
@@ -117,20 +117,9 @@
         for obj in self.all_objects:
             if obj.provides is None:
                 continue
-            if self._is_linux_loader_name(obj.provides) is True:
+            if 'ld.so' in obj.provides or 'ld64.so' in obj.provides or 'ld-linux' in obj.provides:
                 return obj
         return None
-
-    def _is_linux_loader_name(self, name):
-        """
-        ld can have different names such as ld-2.19.so or ld-linux-x86-64.so.2
-        depending on symlinks and whatnot.
-        This determines if @name is a suitable candidate for ld.
-        """
-        if 'ld.so' in name or 'ld64.so' in name or 'ld-linux' in name:
-            return True
-        else:
-            return False
 
     def _load_main_binary(self):
         self.main_bin = self.load_object(self._main_binary_path, self._main_opts, is_main_bin=True)
@@ -535,35 +524,20 @@
         if os.path.exists(gdb_map):
             data = open(gdb_map, 'rb').readlines()
             gmap = []
-<<<<<<< HEAD
-            for l in data:
-                nl = re.split(" *", l)
-                # Get rid of title line
-                if len(nl) < 5 or nl[1] == 'Start':
-=======
             for i, line in enumerate(data):
                 line_items = line.split()
                 if len(line_items) < 5:
->>>>>>> 2da8315d
                     continue
                 elif len(line_items) > 5:
                     l.warning('Line %d of %s is malformed', i + 1, gdb_map)
                     continue
                 start_addr, end_addr, size, offset, objfile = line_items
                 d = {
-<<<<<<< HEAD
-                    "start_addr": int(nl[1],16),
-                    "end_addr" : int(nl[2],16),
-                    "size" : int(nl[3], 16),
-                    "offset": int(nl[4], 16),
-                    "objfile": nl[5].strip()
-=======
                         "start_addr": int(start_addr, 16),
                         "end_addr" : int(end_addr, 16),
                         "size" : int(size, 16),
                         "offset": int(offset, 16),
                         "objfile": os.path.basename(objfile).strip()
->>>>>>> 2da8315d
                     }
                 gmap.append(d)
             return gmap
@@ -577,20 +551,6 @@
 
         # Find lib names
         lst = set(map(lambda x: x['objfile'], gdb_map))
-<<<<<<< HEAD
-        libpaths = [n for n in lst if ".so" in n]
-
-        # Find base addr for each lib (each lib is mapped to several segments,
-        # we take the segment that is loaded at the smallest address).
-        for l in libpaths:
-            soname = self._get_soname(l) if self._get_soname(l) is not None else os.path.basename(l)
-            addrs = set([e["start_addr"] for e in gdb_map if e["objfile"] == l])
-            if len(addrs) == 0:
-                continue
-            addr = min(addrs)
-
-            lib_opts[soname] = {"custom_base_addr":addr}
-=======
         libnames = filter(lambda n: '.so' in n, lst)
 
         # Find base addr for each lib (each lib is mapped to several segments,
@@ -598,13 +558,7 @@
         for l in libnames:
             addr = min(e["start_addr"] for e in gdb_map if e["objfile"] == l)
             lib_opts[l] = {"custom_base_addr": addr}
->>>>>>> 2da8315d
         return lib_opts
-
-    def _get_soname(self, path):
-        if os.path.exists(path):
-            e = ELF(path)
-            return e.provides
 
     def _merge_opts(self, opts, dest):
         """
