import os
import logging
import subprocess
from collections import OrderedDict

import elftools

try:
    import claripy
except ImportError:
    claripy = None

__all__ = ('Loader',)

l = logging.getLogger("cle.loader")

class Loader(object):
    """
    The loader loads all the objects and exports an abstraction of the memory of the process. What you see here is an
    address space with loaded and rebased binaries.

    :ivar memory:               The loaded, rebased, and relocated memory of the program.
    :vartype memory:            cle.memory.Clemory
    :ivar main_bin:             The object representing the main binary (i.e., the executable).
    :ivar shared_objects:       A dictionary mapping loaded library names to the objects representing them.
    :ivar all_objects:          A list containing representations of all the different objects loaded.
    :ivar requested_objects:    A set containing the names of all the different shared libraries that were marked as a
                                dependency by somebody.
    :ivar tls_object:           An object dealing with the region of memory allocated for thread-local storage.

    When reference is made to a dictionary of options, it requires a dictionary with zero or more of the following keys:

    - backend :             "elf", "pe", "ida", "blob": which loader backend to use
    - custom_arch :         The archinfo.Arch object to use for the binary
    - custom_base_addr :    The address to rebase the object at
    - custom_entry_point :  The entry point to use for the object

    More keys are defined on a per-backend basis.
    """

    def __init__(self, main_binary, auto_load_libs=True,
                 force_load_libs=None, skip_libs=None,
                 main_opts=None, lib_opts=None, custom_ld_path=None,
                 ignore_import_version_numbers=True, rebase_granularity=0x1000000,
                 except_missing_libs=False, gdb_map=None, gdb_fix=False, aslr=False):
        """
        :param main_binary:         The path to the main binary you're loading, or a file-like object with the binary
                                    in it.

        The following parameters are optional.

        :param auto_load_libs:      Whether to automatically load shared libraries that loaded objects depend on.
        :param force_load_libs:     A list of libraries to load regardless of if they're required by a loaded object.
        :param skip_libs:           A list of libraries to never load, even if they're required by a loaded object.
        :param main_opts:           A dictionary of options to be used loading the main binary.
        :param lib_opts:            A dictionary mapping library names to the dictionaries of options to be used when
                                    loading them.
        :param custom_ld_path:      A list of paths in which we can search for shared libraries.
        :param ignore_import_version_numbers:
                                    Whether libraries with different version numbers in the filename will be considered
                                    equivalent, for example libc.so.6 and libc.so.0
        :param rebase_granularity:  The alignment to use for rebasing shared objects
        :param except_missing_libs: Throw an exception when a shared library can't be found.
        :param gdb_map:             The output of `info proc mappings` or `info sharedlibrary` in gdb. This will be used
                                    to determine the base address of libraries.
        :param gdb_fix:             If `info sharedlibrary` was used, the addresses gdb gives us are in fact the
                                    addresses of the .text sections. We need to fix them to get the real load addresses.
        :param aslr                 Load libraries in symbolic address space.
        """

        if hasattr(main_binary, 'seek') and hasattr(main_binary, 'read'):
            self._main_binary_path = None
            self._main_binary_stream = main_binary
        else:
            self._main_binary_path = os.path.realpath(str(main_binary))
            self._main_binary_stream = None
        self._auto_load_libs = auto_load_libs
        self._unsatisfied_deps = [] if force_load_libs is None else list(force_load_libs)
        self._satisfied_deps = set([] if skip_libs is None else skip_libs)
        self._main_opts = {} if main_opts is None else main_opts
        self._lib_opts = {} if lib_opts is None else lib_opts
        self._custom_ld_path = [] if custom_ld_path is None else custom_ld_path
        self._ignore_import_version_numbers = ignore_import_version_numbers
        self._rebase_granularity = rebase_granularity
        self._except_missing_libs = except_missing_libs
        self._relocated_objects = set()

        self.aslr = aslr
        self.memory = None
        self.main_bin = None
        self.shared_objects = OrderedDict()
        self.all_objects = []
        self.requested_objects = set()
        self.tls_object = None
        self._load_main_binary()

        if gdb_map is not None:
            self._gdb_fix = gdb_fix
            gdb_lib_opts = self._gdb_load_options(gdb_map)
            self._lib_opts = self._merge_opts(gdb_lib_opts, self._lib_opts)

        self._load_dependencies()
        self._load_tls()
        self._perform_reloc(self.main_bin)
        self._finalize_tls()

    def close(self):
        for obj in self.all_objects:
            obj.close()

    def __repr__(self):
        if self._main_binary_stream is None:
            return '<Loaded %s, maps [%#x:%#x]>' % (os.path.basename(self._main_binary_path), self.min_addr(), self.max_addr())
        else:
            return '<Loaded from stream, maps [%#x:%#x]>' % (self.min_addr(), self.max_addr())

    def get_initializers(self):
        """
        Return a list of all the initializers that should be run before execution reaches the entry point, in the order
        they should be run.
        """
        return sum(map(lambda x: x.get_initializers(), self.all_objects), [])

    def get_finalizers(self):
        """
        Return a list of all the finalizers that should be run before the program exits.
        I'm not sure what order they should be run in.
        """
        return sum(map(lambda x: x.get_initializers(), self.all_objects), [])

    @property
    def linux_loader_object(self):
        for obj in self.all_objects:
            if obj.provides is None:
                continue
            if self._is_linux_loader_name(obj.provides) is True:
                return obj
        return None

    @staticmethod
    def _is_linux_loader_name(name):
        """
        ld can have different names such as ld-2.19.so or ld-linux-x86-64.so.2 depending on symlinks and whatnot.
        This determines if `name` is a suitable candidate for ld.
        """
        return 'ld.so' in name or 'ld64.so' in name or 'ld-linux' in name

    def _load_main_binary(self):
        options = dict(self._main_opts)
        options['aslr'] = self.aslr
        self.main_bin = self.load_object(self._main_binary_path
                                            if self._main_binary_stream is None
                                            else self._main_binary_stream,
                                        self._main_opts,
                                        is_main_bin=True)
        self.memory = Clemory(self.main_bin.arch, root=True)
        base_addr = self._main_opts.get('custom_base_addr', None)
        if base_addr is None and self.main_bin.requested_base is not None:
            base_addr = self.main_bin.requested_base
        if base_addr is None and self.main_bin.pic:
            l.warning("The main binary is a position-independent executable. "
                      "It is being loaded with a base address of 0x400000.")
            base_addr = 0x400000
        if base_addr is None:
            base_addr = 0
        self.add_object(self.main_bin, base_addr)

    def _load_dependencies(self):
        while len(self._unsatisfied_deps) > 0:
            dep = self._unsatisfied_deps.pop(0)
            options = {}
            if isinstance(dep, (str, unicode)):
                if os.path.basename(dep) in self._satisfied_deps:
                    continue
                if self._ignore_import_version_numbers and dep.strip('.0123456789') in self._satisfied_deps:
                    continue

                path = self._get_lib_path(dep)

                for path in self._possible_paths(dep):
                    libname = os.path.basename(path)
                    if self.identify_object(path) == 'elf':
                        soname = self._extract_soname(path)
                    else:
                        soname = libname

                    if libname in self._lib_opts.keys():
                        options = dict(self._lib_opts[libname])
                    elif soname in self._lib_opts.keys():
                        options = dict(self._lib_opts[soname])

                    try:
                        options['aslr'] = self.aslr
                        obj = self.load_object(path, options, compatible_with=self.main_bin)
                        break
                    except (CLECompatibilityError, CLEFileNotFoundError):
                        continue
                else:
                    if self._except_missing_libs:
                        raise CLEFileNotFoundError("Could not find shared library: %s" % dep)
                    continue
            elif isinstance(dep, Backend):
                obj = dep
            else:
                raise CLEError("Bad library: %s" % path)

            base_addr = options.get('custom_base_addr', None)
            self.add_object(obj, base_addr)

    @staticmethod
    def load_object(path, options=None, compatible_with=None, is_main_bin=False):
        """
        Load a file with some backend. Try to identify the type of the file to autodetect which backend to use.

        :param str path:            The path to the file to load

        The following parameters are optional.

        :param dict options:        A dictionary of keyword arguments to the backend. Can contain a `backend` key to
                                    force the use of a specific backend
        :param compatiable_with:    Another backend object that this file must be compatible with.
                                    This method will throw a :class:`CLECompatibilityError <cle.errors.CLECompatibilityError>`
                                    if the file at the given path is not compatibile with this parameter.
        :param bool is_main_bin:    Whether this file is the main executable of whatever process we are loading
        """
        if options is None:
            options = {}

        # Check if the user specified a backend as...
        backend_option = options.get('backend', None)
        if isinstance(backend_option, type) and issubclass(backend_option, Backend):
            # ...an actual backend class
            backend = backend_option
        elif backend_option in ALL_BACKENDS:
            # ...the name of a backend class
            backend = ALL_BACKENDS[backend_option]
        elif backend_option is None:
            backend = Loader.identify_object(path)
        else:
            raise CLEError('Invalid backend: %s' % backend_option)

<<<<<<< HEAD
        loaded = backend(path, compatible_with=compatible_with, is_main_bin=is_main_bin, **options)
        return loaded
=======
        backends = filter(lambda x: filetype in x.supported_filetypes or 'unknown' in x.supported_filetypes, backends)
        if len(backends) == 0:
            raise CLECompatibilityError('No compatible backends specified for filetype %s (file %s)' % (filetype, path))

        for backend in backends:
            try:
                loaded = backend(path, compatible_with=compatible_with, filetype=filetype, is_main_bin=is_main_bin, **options)
                return loaded
            except CLECompatibilityError:
                raise
            except CLEError:
                l.exception("Loading error when loading %s with backend %s", path, backend.__name__)
        raise CLEError("All backends failed loading %s!" % path)
>>>>>>> ad74d4fa

    def get_loader_symbolic_constraints(self):
        if not self.aslr:
            return []
        if not claripy:
            l.error("Please install claripy to get symbolic constraints")
            return []
        outputlist = []
        for obj in self.all_objects:
            #TODO Fix Symbolic for tls whatever
            if obj.aslr and isinstance(obj.rebase_addr_symbolic, claripy.ast.BV):
                outputlist.append(obj.rebase_addr_symbolic == obj.rebase_addr)
        return outputlist

    backends = []
    @staticmethod
    def register_backend(my_backend):
        """
        Register a new CLE backend.
        Your backend needs an is_compatible(str) to perfo
        :return:
        """

    @staticmethod
    def identify_object(path):
        """
        Returns the correct loader for the file at `path`.
        Returns None if it's a blob or some unknown type.
        TODO: Implement some binwalk-like thing to carve up blobs aotmatically
        """

        # is this thing a stream, file, etc?
        if hasattr(path, 'seek') and hasattr(path, 'read'):
            # It's a stream.  Don't close it after.
            path.seek(0)
            stream = path
            plsclose = False
        else:
            # It's a file.  Open it.  Close it after.
            stream = open(path, 'rb')
            plsclose = True

        for rear in ALL_BACKENDS.values():
            if rear.is_compatible(stream):
                if plsclose: stream.close()
                return rear
        if plsclose: stream.close()
        raise CLECompatibilityError("Unable to find a loader backend for this binary.  Perhaps try the 'blob' loader?")

    def add_object(self, obj, base_addr=None):
        """
        Add object `obj` to the memory map, rebased at `base_addr`. If `base_addr` is None CLE will pick a safe one.
        Registers all its dependencies.
        """

        if self._auto_load_libs:
            self._unsatisfied_deps += obj.deps
        self.requested_objects.update(obj.deps)

        if obj.provides is not None:
            self._satisfied_deps.add(obj.provides)
            if self._ignore_import_version_numbers:
                self._satisfied_deps.add(obj.provides.strip('.0123456789'))

        obj.rebase_addr = 0
        obj_offset = obj.get_min_addr()
        obj_size = obj.get_max_addr() - obj_offset

        if base_addr is not None and self._is_range_free(base_addr + obj_offset, obj_size):
            pass
        elif obj.requested_base is not None and self._is_range_free(obj.requested_base + obj_offset, obj_size):
            base_addr = obj.requested_base
        else:
            base_addr = self._get_safe_rebase_addr()

        self.all_objects.append(obj)
        if obj.provides is not None:
            self.shared_objects[obj.provides] = obj

        l.info("[Rebasing %s @%#x]", obj.binary, base_addr)
        self.memory.add_backer(base_addr, obj.memory)
        obj.rebase_addr = base_addr

    def _is_range_free(self, addr, size):
        for o in self.all_objects:
            if (addr >= o.get_min_addr() and addr < o.get_max_addr()) or \
               (o.get_min_addr() >= addr and o.get_min_addr() < addr + size):
                return False
        return True


    def _possible_paths(self, path):
        if os.path.exists(path): yield path
        dirs = []                   # if we say dirs = blah, we modify the original
        dirs += self._custom_ld_path
        if self._main_binary_path is not None:
            dirs += [os.path.dirname(self._main_binary_path)]
        dirs += self.main_bin.arch.library_search_path()
        for libdir in dirs:
            fullpath = os.path.realpath(os.path.join(libdir, path))
            if os.path.exists(fullpath): yield fullpath
            if self._ignore_import_version_numbers:
                try:
                    for libname in os.listdir(libdir):
                        if libname.strip('.0123456789') == path.strip('.0123456789'):
                            yield os.path.realpath(os.path.join(libdir, libname))
                except (IOError, OSError): pass

    def relocate(self):
        """
        Attemts to resolve all yet-unresolved relocations in all loaded objects.
        It is appropriate to call this repeatedly.
        """

        self._relocated_objects = set()
        for obj in self.all_objects:
            self._perform_reloc(obj)

    def _perform_reloc(self, obj):
        if id(obj) in self._relocated_objects:
            return
        self._relocated_objects.add(id(obj))

        dep_objs = [self.shared_objects[dep_name] for dep_name in obj.deps if dep_name in self.shared_objects]
        for dep_obj in dep_objs:
            self._perform_reloc(dep_obj)

        if isinstance(obj, (MetaELF, PE)):
            for reloc in obj.relocs:
                if not reloc.resolved:
                    reloc.relocate(([self.main_bin] if self.main_bin is not obj else []) + dep_objs + [obj])

    def provide_symbol(self, owner, name, offset, size=0, sym_type=None):
        if sym_type is None: sym_type = Symbol.TYPE_FUNCTION
        newsymbol = Symbol(owner, name, offset, size, sym_type)
        newsymbol.is_export = True
        owner._symbol_cache[name] = newsymbol
        solist = [owner]

        for obj in self.all_objects:
            if isinstance(obj, (MetaELF, PE)):
                for reloc in obj.relocs:
                    if reloc.symbol and reloc.symbol.name == name:
                        reloc.relocate(solist, bypass_compatibility=True)


    def _get_safe_rebase_addr(self):
        """
        Get a "safe" rebase addr, i.e., that won't overlap with already loaded stuff. This is used as a fallback when we
        cannot use LD to tell use where to load a binary object. It is also a workaround to IDA crashes when we try to
        rebase binaries at too high addresses.
        """
        granularity = self._rebase_granularity
        return self.max_addr() + (granularity - self.max_addr() % granularity)

    def _load_tls(self):
        """
        Set up an object to store TLS data in.
        """
        elf_modules = []
        pe_modules = []

        for obj in self.all_objects:
            if isinstance(obj, MetaELF) and obj.tls_used:
                elf_modules.append(obj)
            elif isinstance(obj, PE) and obj.tls_used:
                pe_modules.append(obj)
        num_elf_modules = len(elf_modules)
        num_pe_modules = len(pe_modules)

        # TODO: This assert ensures that we have either ELF or PE modules, but not both.
        # Do we need to handle the case where we have both ELF and PE modules?
        assert num_elf_modules != num_pe_modules or num_elf_modules == 0 or num_pe_modules == 0
        if len(elf_modules) > 0:
            self.tls_object = ELFTLSObj(elf_modules)
        elif len(pe_modules) > 0:
            self.tls_object = PETLSObj(pe_modules)

        if self.tls_object:
            self.add_object(self.tls_object)

    def _finalize_tls(self):
        """
        Lay out the TLS initialization images into memory.
        """
        if self.tls_object is not None:
            self.tls_object.finalize()

    def addr_belongs_to_object(self, addr):
        for obj in self.all_objects:
            if not (addr >= obj.get_min_addr() and addr < obj.get_max_addr()):
                continue

            if isinstance(obj.memory, str):
                return obj

            elif isinstance(obj.memory, Clemory):
                if addr - obj.rebase_addr in obj.memory:
                    return obj

            else:
                raise CLEError('Unsupported memory type %s' % type(obj.memory))

        return None

    def whats_at(self, addr):
        """
        Tells you what's at `addr` in terms of the offset in one of the loaded binary objects.
        """
        o = self.addr_belongs_to_object(addr)

        if o is None:
            return None

        off = addr - o.rebase_addr
        nameof = 'main binary' if o is self.main_bin else o.provides

        if isinstance(o, ELF):
            if addr in o.plt.values():
                for k,v in o.plt.iteritems():
                    if v == addr:
                        return  "PLT stub of %s in %s (offset %#x)" % (k, nameof, off)

            if off in o.symbols_by_addr:
                name = o.symbols_by_addr[off].name
                return "%s (offset %#x) in %s" % (name, off, nameof)

        return "Offset %#x in %s" % (off, nameof)

    def max_addr(self):
        """
        The maximum address loaded as part of any loaded object (i.e., the whole address space).
        """
        return max(map(lambda x: x.get_max_addr(), self.all_objects))

    def min_addr(self):
        """
        The minimum address loaded as part of any loaded object (i.e., the whole address space).
        """
        return min(map(lambda x: x.get_min_addr(), self.all_objects))

    # Search functions

    def find_symbol_name(self, addr):
        """
        Return the name of the function starting at `addr`.
        """
        for so in self.all_objects:
            if addr - so.rebase_addr in so.symbols_by_addr:
                return so.symbols_by_addr[addr - so.rebase_addr].name
        return None

    def find_plt_stub_name(self, addr):
        """
        Return the name of the PLT stub starting at `addr`.
        """
        for so in self.all_objects:
            if isinstance(so, MetaELF):
                if addr in so.reverse_plt:
                    return so.reverse_plt[addr]
        return None

    def find_module_name(self, addr):
        """
        Return the name of the loaded module containing `addr`.
        """
        for o in self.all_objects:
            # The Elf class only works with static non-relocated addresses
            if o.contains_addr(addr - o.rebase_addr):
                return o.provides

    def find_symbol_got_entry(self, symbol):
        """
        Look for the address of a GOT entry for `symbol`.

        :returns:   The address of the symbol if found, None otherwise.
        """
        if isinstance(self.main_bin, IDABin):
            if symbol in self.main_bin.imports:
                return self.main_bin.imports[symbol]
        elif isinstance(self.main_bin, ELF):
            if symbol in self.main_bin.jmprel:
                return self.main_bin.jmprel[symbol].addr

    def _ld_so_addr(self):
        """
        Use LD_AUDIT to find object dependencies and relocation addresses.
        """

        qemu = 'qemu-%s' % self.main_bin.arch.qemu_name
        env_p = os.getenv("VIRTUAL_ENV", "/")
        bin_p = os.path.join(env_p, "local/lib", self.main_bin.arch.name.lower())

        # Our LD_AUDIT shared object
        ld_audit_obj = os.path.join(bin_p, "cle_ld_audit.so")

        #LD_LIBRARY_PATH
        ld_path = os.getenv("LD_LIBRARY_PATH")
        if ld_path is None:
            ld_path = bin_p
        else:
            ld_path = ld_path + ":" + bin_p

        cross_libs = self.main_bin.arch.lib_paths
        if self.main_bin.arch.name in ('AMD64', 'X86'):
            ld_libs = self.main_bin.arch.lib_paths
        elif self.main_bin.arch.name == 'PPC64':
            ld_libs = map(lambda x: x + 'lib64/', self.main_bin.arch.lib_paths)
        else:
            ld_libs = map(lambda x: x + 'lib/', self.main_bin.arch.lib_paths)
        ld_libs = ':'.join(ld_libs)
        ld_path = ld_path + ":" + ld_libs

        # Make LD look for custom libraries in the right place
        if self._custom_ld_path is not None:
            ld_path = self._custom_ld_path + ":" + ld_path

        var = "LD_LIBRARY_PATH=%s,LD_AUDIT=%s,LD_BIND_NOW=yes" % (ld_path, ld_audit_obj)

        # Let's work on a copy of the binary
        binary = self._binary_screwup_copy(self._main_binary_path)

        #LD_AUDIT's output
        log = "./ld_audit.out"

        cmd = [qemu, "-strace", "-L", cross_libs, "-E", var, binary]
        s = subprocess.Popen(cmd, stdout=subprocess.PIPE,
                             stderr=subprocess.PIPE)

        # Check stderr for library loading issues
        err = s.stderr.readlines()
        msg = "cannot open shared object file"

        deps = self.main_bin.deps

        for dep in deps:
            for str_e in err:
                if dep in str_e and msg in str_e:
                    l.error("LD could not find dependency %s.", dep)
                    l.error("GNU LD will stop looking for libraries to load if "
                            "it doesn't find one of them.")
                    #self.ld_missing_libs.append(dep)
                    break

        s.communicate()

        # Our LD_AUDIT library is supposed to generate a log file.
        # If not we're in trouble
        if os.path.exists(log):
            libs = {}
            with open(log, 'r') as f:
                for i in f.readlines():
                    lib = i.split(",")
                    if lib[0] == "LIB":
                        libs[lib[1]] = int(lib[2].strip(), 16)
            l.debug("---")
            for o, a in libs.iteritems():
                l.debug(" -> Dependency: %s @ %#x)", o, a)

            l.debug("---")
            os.remove(log)
            return libs

        else:

            l.error("Could not find library dependencies using ld."
                    " The log file '%s' does not exist, did qemu fail ? Try to run "
                    "`%s` manually to check", log, " ".join(cmd))
            raise CLEOperationError("Could not find library dependencies using ld.")

    def _binary_screwup_copy(self, path):
        """
        When LD_AUDIT cannot load CLE's auditing library, it unfortunately falls back to executing the target, which we
        don't want ! This is a problem specific to GNU LD, we can't fix this.

        This is a simple hack to work around it: set the address of the entry point to 0 in the program header
        This will cause the main binary to segfault if executed.
        """

        # Let's work on a copy of the main binary
        copy = self._make_tmp_copy(path, suffix=".screwed")
        with open(copy, 'r+b') as f:
            # Looking at elf.h, we can see that the the entry point's
            # definition is always at the same place for all architectures.
            off = 0x18
            f.seek(off)
            count = self.main_bin.arch.bits / 8

            # Set the entry point to address 0
            screw_char = "\x00"
            screw = screw_char * count
            f.write(screw)
            return copy

    @staticmethod
    def _make_tmp_copy(path, suffix=None):
        """
        Makes a copy of obj into CLE's tmp directory.
        """
        if not os.path.exists('/tmp/cle'):
            os.mkdir('/tmp/cle')

        if hasattr(path, 'seek') and hasattr(path, 'read'):
            stream = path
        else:
            try:
                stream = open(path, 'rb')
            except IOError:
                raise CLEFileNotFoundError("File %s does not exist :(. Please check that the"
                                           " path is correct" % path)
        bn = os.urandom(5).encode('hex')
        if suffix is not None:
            bn += suffix
        dest = os.path.join('/tmp/cle', bn)
        l.info("\t -> copy obj %s to %s", path, dest)

        with open(dest, 'wb') as dest_stream:
            while True:
                dat = stream.read(1024*1024)
                if len(dat) == 0:
                    break
                dest_stream.write(dat)

        return dest

    @staticmethod
    def _parse_gdb_map(gdb_map):
        """
        Parser for gdb's ``info proc mappings``, or ``info sharedlibs``, or custom
        mapping file of the form base_addr : /path/to/lib.
        """
        if os.path.exists(gdb_map):
            with open(gdb_map, 'rb') as f:
                data = f.readlines()
            gmap = {}
            for line in data:
                line_items = line.split()
                if line == '\n':
                    continue
                # Get rid of all metadata, just extract lines containing addresses
                if "0x" not in line_items[0]:
                    continue
                elif "linux-vdso" in line_items[-1]:
                    continue
                addr, objfile = int(line_items[0], 16), line_items[-1].strip()

                # Get the smallest address of each libs' mappings
                try:
                    gmap[objfile] = min(gmap[objfile], addr)
                except KeyError:
                    gmap[objfile] = addr
            return gmap

    def _gdb_load_options(self, gdb_map_path):
        """
        Generate library options from a gdb proc mapping.
        """
        lib_opts = {}
        gmap = self._parse_gdb_map(gdb_map_path)

        # Find lib names
        #libnames = filter(lambda n: '.so' in n, gmap.keys())

        # Find base addr for each lib (each lib is mapped to several segments,
        # we take the segment that is loaded at the smallest address).
        for lib, addr in gmap.items():
            if not ".so" in lib:
                continue
            if not os.path.exists(lib):
                lib = self._get_lib_path(lib)

            soname = self._extract_soname(lib)

            # address of .text -> base address of the library
            if self._gdb_fix:
                addr = addr - self._get_text_offset(lib)

            l.info("gdb_plugin: mapped %s to %#x", lib, addr)
            lib_opts[soname] = {"custom_base_addr":addr}
        return lib_opts

    @staticmethod
    def _get_text_offset(path):
        """
        Offset of .text in the binary.
        """
        if not os.path.exists(path):
            raise CLEError("Path %s does not exist" % path)

        with open(path, 'rb') as f:
            e = elftools.elf.elffile.ELFFile(f)
            return e.get_section_by_name(".text").header.sh_offset

    @staticmethod
    def _extract_soname(path):
        """
        Extracts the soname from the ELF binary at `path`.
        """
        if not os.path.exists(path):
            raise CLEError("Path %s does not exist" % path)

        with open(path, 'rb') as f:
            try:
                e = elftools.elf.elffile.ELFFile(f)
                dyn = e.get_section_by_name('.dynamic')
                soname = [ x.soname for x in list(dyn.iter_tags()) if x.entry.d_tag == 'DT_SONAME']
                if not soname:
                    return os.path.basename(path)
                return soname[0]
            except elftools.common.exceptions.ELFError:
                return None

    def _check_compatibility(self, path):
        """
        This checks whether the object at `path` is binary compatible with the main binary.
        """
        try:
            backend = Loader.identify_object(path)
        except OSError:
            raise CLEFileNotFoundError('File %s does not exist!' % path)
        return type(self.main_bin) == backend

    def _get_lib_path(self, libname):
        """
        Get a path for `libname`. We pick the first plausible candidate that is binary compatible.
        """
        # Valid path
        if os.path.exists(libname) and self._check_compatibility(libname):
            return libname

        # Wrong path and not a lib name
        elif not os.path.exists(libname) and libname != os.path.basename(libname):
            raise CLEFileNotFoundError("Invalid path or soname: %s" % libname)
        paths = list(self._possible_paths(os.path.basename(libname)))
        for p in paths:
            if self._check_compatibility(p):
                return p

    @staticmethod
    def _merge_opts(opts, dest):
        """
        Return a new dict corresponding to merging *opts* into *dest*. This makes sure we don't override previous
        options.
        """
        for k,v in opts.iteritems():
            if k in dest and v in dest[k]:
                raise CLEError("%s/%s is overriden by gdb's" % (k,v))
        return dict(opts.items() + dest.items())

    @property
    def all_elf_objects(self):
        return [o for o in self.all_objects if isinstance(o, MetaELF)]

    def perform_irelative_relocs(self, resolver_func):
        for obj in self.all_objects:
            for resolver, dest in obj.irelatives:
                val = resolver_func(resolver)
                if val is not None:
                    obj.memory.write_addr_at(dest, val)

from .errors import CLEError, CLEOperationError, CLEFileNotFoundError, CLECompatibilityError
from .memory import Clemory
from .tls import ELFTLSObj, PETLSObj
from .backends import IDABin, MetaELF, ELF, PE, ALL_BACKENDS, Backend, Symbol<|MERGE_RESOLUTION|>--- conflicted
+++ resolved
@@ -239,24 +239,8 @@
         else:
             raise CLEError('Invalid backend: %s' % backend_option)
 
-<<<<<<< HEAD
         loaded = backend(path, compatible_with=compatible_with, is_main_bin=is_main_bin, **options)
         return loaded
-=======
-        backends = filter(lambda x: filetype in x.supported_filetypes or 'unknown' in x.supported_filetypes, backends)
-        if len(backends) == 0:
-            raise CLECompatibilityError('No compatible backends specified for filetype %s (file %s)' % (filetype, path))
-
-        for backend in backends:
-            try:
-                loaded = backend(path, compatible_with=compatible_with, filetype=filetype, is_main_bin=is_main_bin, **options)
-                return loaded
-            except CLECompatibilityError:
-                raise
-            except CLEError:
-                l.exception("Loading error when loading %s with backend %s", path, backend.__name__)
-        raise CLEError("All backends failed loading %s!" % path)
->>>>>>> ad74d4fa
 
     def get_loader_symbolic_constraints(self):
         if not self.aslr:
@@ -270,15 +254,6 @@
             if obj.aslr and isinstance(obj.rebase_addr_symbolic, claripy.ast.BV):
                 outputlist.append(obj.rebase_addr_symbolic == obj.rebase_addr)
         return outputlist
-
-    backends = []
-    @staticmethod
-    def register_backend(my_backend):
-        """
-        Register a new CLE backend.
-        Your backend needs an is_compatible(str) to perfo
-        :return:
-        """
 
     @staticmethod
     def identify_object(path):
