import struct, os
from elftools.elf import elffile, sections
from arch import arch_from_binary

from .abs_obj import Symbol, Relocation, Segment, Section
from .metaelf import MetaELF
from .clexception import CLException

import logging
l = logging.getLogger('cle.elf')

class ELFSymbol(Symbol):
    def __init__(self, owner, symb):
<<<<<<< HEAD
        realtype = owner.arch.translate_symbol_type(symb.entry.st_info.type)
        super(ELFSymbol, self).__init__(owner, symb.name, symb.entry.st_value,
                                        symb.entry.st_size, symb.entry.st_info.bind,
                                        realtype, symb.entry.st_shndx)
=======
        realtype = owner.archinfo.translate_symbol_type(symb.entry.st_info.type)
        super(ELFSymbol, self).__init__(owner,
                                        symb.name,
                                        symb.entry.st_value,
                                        symb.entry.st_size,
                                        symb.entry.st_info.bind,
                                        realtype,
                                        symb.entry.st_shndx)
>>>>>>> 2aac8dc1

class ELFRelocation(Relocation):
    def __init__(self, readelf_reloc, owner, symbol):
        addend = readelf_reloc.entry.r_addend if readelf_reloc.is_RELA() else None
        super(ELFRelocation, self).__init__(owner,
                                            symbol,
                                            readelf_reloc.entry.r_offset,
                                            readelf_reloc.entry.r_info_type,
                                            addend)

class ELFSegment(Segment):
    def __init__(self, readelf_seg):
        super(ELFSegment, self).__init__(readelf_seg.header.p_offset,
                                         readelf_seg.header.p_vaddr,
                                         readelf_seg.header.p_filesz,
                                         readelf_seg.header.p_memsz)

class ELFSection(Section):
    def __init__(self, readelf_sec):
        super(ELFSection, self).__init__(readelf_sec.name,
                                         readelf_sec.header.sh_offset,
                                         readelf_sec.header.sh_addr,
                                         readelf_sec.header.sh_size,
                                         readelf_sec.header.sh_type,
                                         readelf_sec.header.sh_entsize,
                                         readelf_sec.header.sh_flags,
                                         readelf_sec.header.sh_link,
                                         readelf_sec.header.sh_info,
                                         readelf_sec.header.sh_addralign)

class ELF(MetaELF):
    def __init__(self, binary, **kwargs):
        super(ELF, self).__init__(binary, **kwargs)
        self.reader = elffile.ELFFile(open(self.binary))
        if self.arch is None:
            self.set_arch(arch_from_binary(binary))
        self.strtab = None
        self.dynsym = None
        self.hashtable = None

        self._dynamic = {}
        self.deps = []
        self.soname = None
        self.rela_type = None

        self._symbol_cache = {}
        self.symbols_by_addr = {}
        self.imports = {}
        self.resolved_imports = []

        self.relocs = []
        self.jmprel = {}

        self.tls_init_image = ''

        self.entry = self.reader.header.e_entry

        self.__register_segments()
        self.__register_sections()
        self._ppc64_abiv1_entry_fix()
        self._load_plt()

    def __repr__(self):
        return '<ELF Object %s, maps [%#x:%#x]>' % (os.path.basename(self.binary), self.get_min_addr() + self.rebase_addr, self.get_max_addr() + self.rebase_addr)

    def __register_segments(self):
        for seg_readelf in self.reader.iter_segments():
            if seg_readelf.header.p_type == 'PT_LOAD':
                self._load_segment(seg_readelf)
            elif seg_readelf.header.p_type == 'PT_DYNAMIC':
                self.__register_dyn(seg_readelf)
            elif seg_readelf.header.p_type == 'PT_TLS':
                self.__register_tls(seg_readelf)

    def _load_segment(self, seg):
        self.memory.add_backer(seg.header.p_vaddr, seg.data())
        self.segments.append(ELFSegment(seg))
        if seg.header.p_memsz > seg.header.p_filesz:
            self.memory.add_backer(seg.header.p_vaddr + seg.header.p_filesz, '\0' * (seg.header.p_memsz - seg.header.p_filesz))

    def __register_dyn(self, seg_readelf):
        for tag in seg_readelf.iter_tags():
            tagstr = self.arch.translate_dynamic_tag(tag.entry.d_tag)
            self._dynamic[tagstr] = tag.entry.d_val
            if tagstr == 'DT_NEEDED':
                self.deps.append(tag.entry.d_val)
        if 'DT_STRTAB' in self._dynamic:
            fakestrtabheader = {
                'sh_offset': self._dynamic['DT_STRTAB']
            }
            self.strtab = elffile.StringTableSection(fakestrtabheader, 'strtab_cle', self.memory)
            self.deps = map(self.strtab.get_string, self.deps)
            if 'DT_SONAME' in self._dynamic:
                self.soname = self.strtab.get_string(self._dynamic['DT_SONAME'])
            if 'DT_SYMTAB' in self._dynamic and 'DT_SYMENT' in self._dynamic:
                fakesymtabheader = {
                    'sh_offset': self._dynamic['DT_SYMTAB'],
                    'sh_entsize': self._dynamic['DT_SYMENT'],
                    'sh_size': 0
                } # bogus size: no iteration allowed
                self.dynsym = elffile.SymbolTableSection(fakesymtabheader, 'symtab_cle', self.memory, self.reader, self.strtab)

                if 'DT_GNU_HASH' in self._dynamic:
                    self.hashtable = GNUHashTable(self.dynsym, self.memory, self._dynamic['DT_GNU_HASH'], self.arch)
                elif 'DT_HASH' in self._dynamic:
                    self.hashtable = ELFHashTable(self.dynsym, self.memory, self._dynamic['DT_HASH'], self.arch)
                else:
                    l.warning("No hash table available in %s", self.binary)

                if self.__relocate_mips():
                    return

                if self._dynamic['DT_PLTREL'] == 7:
                    self.rela_type = 'RELA'
                    relentsz = self.reader.structs.Elf_Rela.sizeof()
                elif self._dynamic['DT_PLTREL'] == 17:
                    self.rela_type = 'REL'
                    relentsz = self.reader.structs.Elf_Rel.sizeof()
                else:
                    raise CLException('DT_PLTREL is not REL or RELA?')

                if 'DT_' + self.rela_type in self._dynamic:
                    reloffset = self._dynamic['DT_' + self.rela_type]
                    relsz = self._dynamic['DT_' + self.rela_type + 'SZ']
                    fakerelheader = {
                        'sh_offset': reloffset,
                        'sh_type': 'SHT_' + self.rela_type,
                        'sh_entsize': relentsz,
                        'sh_size': relsz
                    }
                    readelf_relocsec = elffile.RelocationSection(fakerelheader, 'reloc_cle', self.memory, self.reader)
                    self.__register_relocs(readelf_relocsec)

                if 'DT_JMPREL' in self._dynamic:
                    jmpreloffset = self._dynamic['DT_JMPREL']
                    jmprelsz = self._dynamic['DT_PLTRELSZ']
                    fakejmprelheader = {
                        'sh_offset': jmpreloffset,
                        'sh_type': 'SHT_' + self.rela_type,
                        'sh_entsize': relentsz,
                        'sh_size': jmprelsz
                    }
                    readelf_jmprelsec = elffile.RelocationSection(fakejmprelheader, 'jmprel_cle', self.memory, self.reader)
                    self.jmprel = {reloc.symbol.name: reloc for reloc in self.__register_relocs(readelf_jmprelsec)}

    def __register_relocs(self, section):
        relocs = []
        for readelf_reloc in section.iter_relocations():
            symbol = self.get_symbol(readelf_reloc.entry.r_info_sym)
            reloc = ELFRelocation(readelf_reloc, self, symbol)
            relocs.append(reloc)
            self.relocs.append(reloc)
        return relocs


    def get_symbol(self, symid):
        """
        Gets a Symbol object for the specified symbol

        @param symid: either an index into .dynsym or the name of a symbol.
        """
        if isinstance(symid, (int, long)):
            re_sym = self.dynsym.get_symbol(symid)
            if re_sym.name in self._symbol_cache:
                return self._symbol_cache[re_sym.name]
            symbol = ELFSymbol(self, re_sym)
            self._symbol_cache[re_sym.name] = symbol
            return symbol
        elif isinstance(symid, str):
            if symid in self._symbol_cache:
                return self._symbol_cache[symid]
            if self.hashtable is None:
                return None
            re_sym = self.hashtable.get(symid)
            if re_sym is None:
                return None
            symbol = ELFSymbol(self, re_sym)
            self._symbol_cache[symid] = symbol
            return symbol
        elif isinstance(symid, sections.Symbol):
            if symid.name in self._symbol_cache:
                return self._symbol_cache[symid.name]
            symbol = ELFSymbol(self, symid)
            self._symbol_cache[symid.name] = symbol
            return symbol
        else:
            raise CLException("Bad symbol identifier: %s" % symid)

    def __register_tls(self, seg_readelf):
        bss_size = seg_readelf.header.p_memsz - seg_readelf.header.p_filesz
        self.tls_init_image = seg_readelf.data() + '\0'*bss_size

    def __register_sections(self):
        for sec_readelf in self.reader.iter_sections():
            section = ELFSection(sec_readelf)
            self.sections.append(section)
            self.sections_map[section.name] = section
            if isinstance(sec_readelf, elffile.SymbolTableSection):
                self.__register_section_symbols(sec_readelf)

    def __register_section_symbols(self, sec_re):
        for sym_re in sec_re.iter_symbols():
            if sym_re.name == '':
                continue
            self.get_symbol(sym_re)

    def __relocate_mips(self):
        if 'DT_MIPS_BASE_ADDRESS' not in self._dynamic:
            return False
        got_local_num = self._dynamic['DT_MIPS_LOCAL_GOTNO'] # number of local GOT entries
        # a.k.a the index of the first global GOT entry
        symtab_got_idx = self._dynamic['DT_MIPS_GOTSYM']   # index of first symbol w/ GOT entry
        symbol_count = self._dynamic['DT_MIPS_SYMTABNO']
        gotaddr = self._dynamic['DT_PLTGOT']
        wordsize = self.arch.bytes
        for i in range(got_local_num):
            reloc = Relocation(self, None, gotaddr + i*wordsize, 'mips_local')
            self.relocs.append(reloc)

        for i in range(symbol_count - symtab_got_idx):
            symbol = self.get_symbol(i + symtab_got_idx)
            reloc = Relocation(self, symbol, gotaddr + (i + got_local_num)*wordsize, 'mips_global')
            self.relocs.append(reloc)
            self.jmprel[symbol.name] = reloc
        return True

class ELFHashTable(object):
    """
    Functions to do lookup from a HASH section of an ELF file.

    Information: http://docs.oracle.com/cd/E23824_01/html/819-0690/chapter6-48031.html
    """
    def __init__(self, symtab, stream, offset, archinfo):
        """
        @param symtab       The symbol table to perform lookups from (as a pyelftools SymbolTableSection)
        @param stream       A file-like object to read from the ELF's memory
        @param offset       The offset in the object where the table starts
        @param archinfo     The ArchInfo object for the ELF file
        """
        self.symtab = symtab
        fmt = '<' if archinfo.memory_endness == 'Iend_LE' else '>'
        stream.seek(offset)
        self.nbuckets, self.nchains = struct.unpack(fmt + 'II', stream.read(8))
        self.buckets = struct.unpack(fmt + 'I'*self.nbuckets, stream.read(4*self.nbuckets))
        self.chains = struct.unpack(fmt + 'I'*self.nchains, stream.read(4*self.nchains))

    def get(self, k):
        """
        Perform a lookup. Returns a pyelftools Symbol object, or None if there is no match.

        @param k        The string to look up
        """
        hval = self.elf_hash(k) % self.nbuckets
        symndx = self.buckets[hval]
        while symndx != 0:
            sym = self.symtab.get_symbol(symndx)
            if sym.name == k:
                return sym
            symndx = self.chains[symndx]
        return None

    # from http://www.partow.net/programming/hashfunctions/
    @staticmethod
    def elf_hash(key):
        h = 0
        x = 0
        for i in range(len(key)):
            h = (h << 4) + ord(key[i])
            x = h & 0xF0000000
            if x != 0:
                h ^= (x >> 24)
            h &= ~x
        return h

class GNUHashTable(object):
    """
    Functions to do lookup from a GNU_HASH section of an ELF file.

    Information: https://blogs.oracle.com/ali/entry/gnu_hash_elf_sections
    """
    def __init__(self, symtab, stream, offset, archinfo):
        """
        @param symtab       The symbol table to perform lookups from (as a pyelftools SymbolTableSection)
        @param stream       A file-like object to read from the ELF's memory
        @param offset       The offset in the object where the table starts
        @param archinfo     The ArchInfo object for the ELF file
        """
        self.symtab = symtab
        fmt = '<' if archinfo.memory_endness == 'Iend_LE' else '>'
        self.c = archinfo.bits
        fmtsz = 'I' if self.c == 32 else 'Q'

        stream.seek(offset)
        self.nbuckets, self.symndx, self.maskwords, self.shift2 = \
                struct.unpack(fmt + 'IIII', stream.read(16))

        self.bloom = struct.unpack(fmt + fmtsz*self.maskwords, stream.read(self.c*self.maskwords/8))
        self.buckets = struct.unpack(fmt + 'I'*self.nbuckets, stream.read(4*self.nbuckets))

    def _matches_bloom(self, H1):
        C = self.c
        H2 = H1 >> self.shift2
        N = ((H1 / C) & (self.maskwords - 1))
        BITMASK = (1 << (H1 % C)) | (1 << (H2 % C))
        return (self.bloom[N] & BITMASK) == BITMASK

    def get(self, k):
        """
        Perform a lookup. Returns a pyelftools Symbol object, or None if there is no match.

        @param k        The string to look up
        """
        h = self.gnu_hash(k)
        if not self._matches_bloom(h):
            return None
        n = self.buckets[h % self.nbuckets]
        if n == 0:
            return None
        try:
            sym = self.symtab.get_symbol(n)
            while True:
                if sym.name == k:
                    return sym
                n += 1
                sym = self.symtab.get_symbol(n)
                if (self.gnu_hash(sym.name) % self.nbuckets) != (h % self.nbuckets):
                    break
        except KeyError:
            pass
        return None

    @staticmethod
    def gnu_hash(key):
        h = 5381
        for c in key:
            h = h * 33 + ord(c)
        return h & 0xFFFFFFFF<|MERGE_RESOLUTION|>--- conflicted
+++ resolved
@@ -11,13 +11,7 @@
 
 class ELFSymbol(Symbol):
     def __init__(self, owner, symb):
-<<<<<<< HEAD
         realtype = owner.arch.translate_symbol_type(symb.entry.st_info.type)
-        super(ELFSymbol, self).__init__(owner, symb.name, symb.entry.st_value,
-                                        symb.entry.st_size, symb.entry.st_info.bind,
-                                        realtype, symb.entry.st_shndx)
-=======
-        realtype = owner.archinfo.translate_symbol_type(symb.entry.st_info.type)
         super(ELFSymbol, self).__init__(owner,
                                         symb.name,
                                         symb.entry.st_value,
@@ -25,7 +19,6 @@
                                         symb.entry.st_info.bind,
                                         realtype,
                                         symb.entry.st_shndx)
->>>>>>> 2aac8dc1
 
 class ELFRelocation(Relocation):
     def __init__(self, readelf_reloc, owner, symbol):
